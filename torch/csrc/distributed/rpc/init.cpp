#include <torch/csrc/python_headers.h>

#include <torch/csrc/distributed/rpc/functions.h>
#include <torch/csrc/distributed/rpc/future_message.h>
#include <torch/csrc/distributed/rpc/process_group_agent.h>
#include <torch/csrc/distributed/rpc/python_functions.h>
#include <torch/csrc/distributed/rpc/rpc_agent.h>
#include <torch/csrc/jit/pybind_utils.h>
#include <torch/csrc/utils/object_ptr.h>
#include <torch/csrc/utils/pybind.h>
#include <torch/types.h>


namespace torch {
namespace distributed {
namespace rpc {

namespace {

template <typename T>
using shared_ptr_class_ = py::class_<T, std::shared_ptr<T>>;

PyObject* rpc_init(PyObject* /* unused */) {
  auto dist_module = THPObjectPtr(PyImport_ImportModule("torch.distributed"));
  if (!dist_module) {
    throw python_error();
  }

  auto module = py::handle(dist_module).cast<py::module>();

  auto rpcAgent = shared_ptr_class_<RpcAgent>(module, "RpcAgent")
      .def("join",
           &RpcAgent::join,
           py::call_guard<py::gil_scoped_release>())
      .def("sync",
           &RpcAgent::sync,
           py::call_guard<py::gil_scoped_release>());

  auto futureMessage = shared_ptr_class_<FutureMessage>(module, "FutureMessage")
      .def("wait",
          [&](FutureMessage& fut) {
            return to_py_obj(fut.wait());
          },
          py::call_guard<py::gil_scoped_release>());

  auto processGroupAgent =
      shared_ptr_class_<ProcessGroupAgent>(
          module, "ProcessGroupAgent", rpcAgent)
          .def(py::init<std::string,
                        std::unordered_map<std::string, int>,
<<<<<<< HEAD
                        std::shared_ptr<::c10d::ProcessGroup>>())
          .def("get_id",
               &ProcessGroupAgent::getId,
               py::call_guard<py::gil_scoped_release>())
          .def("get_worker_id",
               &ProcessGroupAgent::getWorkerId,
               py::call_guard<py::gil_scoped_release>())
=======
                        std::shared_ptr<::c10d::ProcessGroup>,
                        int>(),
               py::arg("name"),
               py::arg("name_map"),
               py::arg("process_group"),
               py::arg("num_send_recv_threads") = 4)
>>>>>>> b6803d62
          .def("join",
               &ProcessGroupAgent::join,
               py::call_guard<py::gil_scoped_release>())
          .def("sync",
               &ProcessGroupAgent::sync,
               py::call_guard<py::gil_scoped_release>());

  module.def("invoke_rpc_builtin", [](
      RpcAgent& agent,
      uint64_t dst,
      const std::string& opName,
      const py::args& args,
      const py::kwargs& kwargs) {
<<<<<<< HEAD
    return py_rpc(agent, dst, opName, args, kwargs);
=======
    return py_rpc_builtin(agent, dstName, opName, args, kwargs);
  });

  module.def("invoke_rpc_python_udf", [](
      RpcAgent& agent,
      const std::string& dstName,
      const std::string& pickledPythonUDF) {
    return py_rpc_python_udf(agent, dstName, pickledPythonUDF);
>>>>>>> b6803d62
  });

  Py_RETURN_TRUE;
}

} // namespace

static PyMethodDef methods[] = {  // NOLINT
    {"_rpc_init", (PyCFunction)rpc_init, METH_NOARGS, nullptr},
    {nullptr, nullptr, 0, nullptr}};

PyMethodDef* python_functions() {
  return methods;
}

} // namespace rpc
} // namespace distributed
} // namespace torch<|MERGE_RESOLUTION|>--- conflicted
+++ resolved
@@ -48,22 +48,18 @@
           module, "ProcessGroupAgent", rpcAgent)
           .def(py::init<std::string,
                         std::unordered_map<std::string, int>,
-<<<<<<< HEAD
-                        std::shared_ptr<::c10d::ProcessGroup>>())
+                        std::shared_ptr<::c10d::ProcessGroup>,
+                        int>(),
+               py::arg("name"),
+               py::arg("name_map"),
+               py::arg("process_group"),
+               py::arg("num_send_recv_threads") = 4)
           .def("get_id",
                &ProcessGroupAgent::getId,
                py::call_guard<py::gil_scoped_release>())
           .def("get_worker_id",
                &ProcessGroupAgent::getWorkerId,
                py::call_guard<py::gil_scoped_release>())
-=======
-                        std::shared_ptr<::c10d::ProcessGroup>,
-                        int>(),
-               py::arg("name"),
-               py::arg("name_map"),
-               py::arg("process_group"),
-               py::arg("num_send_recv_threads") = 4)
->>>>>>> b6803d62
           .def("join",
                &ProcessGroupAgent::join,
                py::call_guard<py::gil_scoped_release>())
@@ -77,18 +73,14 @@
       const std::string& opName,
       const py::args& args,
       const py::kwargs& kwargs) {
-<<<<<<< HEAD
-    return py_rpc(agent, dst, opName, args, kwargs);
-=======
-    return py_rpc_builtin(agent, dstName, opName, args, kwargs);
+    return py_rpc_builtin(agent, dst, opName, args, kwargs);
   });
 
   module.def("invoke_rpc_python_udf", [](
       RpcAgent& agent,
-      const std::string& dstName,
+      uint64_t dst,
       const std::string& pickledPythonUDF) {
-    return py_rpc_python_udf(agent, dstName, pickledPythonUDF);
->>>>>>> b6803d62
+    return py_rpc_python_udf(agent, dst, pickledPythonUDF);
   });
 
   Py_RETURN_TRUE;
