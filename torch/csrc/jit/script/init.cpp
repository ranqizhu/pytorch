--- conflicted
+++ resolved
@@ -157,16 +157,10 @@
             tt->python_str());
             return type;
       }
-
-<<<<<<< HEAD
-    return CompilationUnit::_get_python_cu().get_named_type(
-        c10::QualifiedName(qualifiedName));
-=======
       get_python_cu()->register_type(tt);
       return tt;
     }
     return get_python_cu()->get_type(qualifiedName);
->>>>>>> 529d1f9c
   }
 
  private:
@@ -810,7 +804,7 @@
       [](const std::string& qualifiedName,
          const ClassDef& classDef,
          ResolutionCallback rcb) {
-        CompilationUnit::_get_python_cu().define_interface(
+        get_python_cu()->define_interface(
             qualifiedName, classDef, pythonResolver(rcb));
       });
 
