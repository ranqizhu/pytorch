#pragma once

#include <ATen/core/ivalue.h>
#include <ATen/core/jit_type.h>
#include <ATen/core/stack.h>
#include <torch/csrc/Device.h>
#include <torch/csrc/jit/operator.h>
#include <torch/csrc/jit/tracer.h>
#include <torch/csrc/jit/script/module.h>
#include <torch/csrc/utils/auto_gil.h>
#include <torch/csrc/utils/pybind.h>
#include <torch/csrc/utils/six.h>

#include <ATen/core/function_schema.h>
#include <c10/util/Exception.h>

#include <algorithm>
#include <cstddef>
#include <string>
#include <utility>
#include <vector>

// The visibility attribute is to avoid a warning about storing a field in the
// struct that has a different visibility (from pybind) than the struct.
#ifdef _WIN32
#define VISIBILITY_HIDDEN
#else
#define VISIBILITY_HIDDEN __attribute__((visibility("hidden")))
#endif

namespace torch {
namespace jit {

// error reporting: when reporting user-caused errors, these functions should
// not use AT_ERROR macros, since these macros add stack trace information
// that is confusing to display to the end user since it always reports
// locations in libtorch code rather than user code.

using tracer::TypedStack;
struct TypedIValue : public std::pair<IValue, TypePtr> {
  using pair::pair;

  IValue& ivalue() {
    return this->first;
  }
  TypePtr& type() {
    return this->second;
  }
};

inline TypedIValue toDictKeyIValue(py::handle key) {
  if (py::isinstance<py::str>(key)) {
    return TypedIValue(ConstantString::create(py::cast<std::string>(key)),
                       StringType::create());
  } else if (py::isinstance<py::int_>(key)) {
    return TypedIValue(py::cast<int64_t>(key), IntType::create());
  } else if (py::isinstance<py::float_>(key)) {
    return TypedIValue(py::cast<double>(key), FloatType::create());
  } else {
    AT_ERROR("Dictionary inputs may only have string, int, or float keys");
  }
}

inline TypedIValue trySpecializeTensorList(std::vector<IValue> &elems, TypePtr type) {
  // Since we only call this function for trace inputs, the only options are
  // generic list, and list of tensors. We do not need to check for primitive types.
  if (!type->isSubtypeOf(TensorType::get())) {
    return TypedIValue(elems, ListType::create(type));
  }
  std::vector<at::Tensor> tensors;
  tensors.reserve(elems.size());
  for (auto elem : elems) {
    tensors.push_back(elem.toTensor());
  }
  return TypedIValue(tensors, ListType::ofTensors());
}

inline c10::optional<TypePtr> unifyOrInitializeType(TypePtr accum, TypePtr unify) {
  if (!accum) {
    return unify;
  }
  return unifyTypes(accum, unify);
}

inline TypedIValue toTypedIValue(py::handle input) {
  if (THPVariable_Check(input.ptr())) {
    auto ten = py::cast<at::Tensor>(input);
    if (ten.is_sparse()) {
      AT_ERROR("sparse tensors not supported");
    }
    return TypedIValue(ten, CompleteTensorType::create(ten));
  } else if (six::isTuple(input)) {
    py::tuple input_tuple = py::cast<py::tuple>(input);
    Stack s;
    std::vector<TypePtr> t;
    s.reserve(input_tuple.size());
    t.reserve(input_tuple.size());
    for (py::handle elem : input_tuple) {
      auto info = toTypedIValue(elem);
      s.push_back(info.first);
      t.push_back(info.second);
    }
    return TypedIValue(Tuple::create(s), TupleType::create(t));
  } else if (PyDict_Check(input.ptr())) {
    // Check to make sure we can generate useful input/output types
    auto dict = py::cast<py::dict>(input);
    at::ivalue::UnorderedMap elems;

    size_t len = py::len(dict);
    if (!len) {
      AT_ERROR("Dictionary inputs must have entries.");
    }
    elems.reserve(len);

    TypePtr keyType = nullptr;
    TypePtr valueType = nullptr;
    for (auto entry : dict) {
      auto keyInfo = toDictKeyIValue(entry.first);
      auto valInfo = toTypedIValue(entry.second);
      auto unifiedKey = unifyOrInitializeType(keyType, keyInfo.second);
      auto unifiedValue = unifyOrInitializeType(valueType, valInfo.second);
      if (!unifiedKey || !unifiedValue) {
        AT_ERROR("Dictionary inputs to traced functions must have consistent type");
      }
      keyType = *unifiedKey;
      valueType = *unifiedValue;
      elems.insert(std::make_pair(keyInfo.first, valInfo.first));
    }
    return TypedIValue(at::ivalue::GenericDict::create(std::move(elems)),
                       DictType::create(keyType, valueType));
  } else if (PyList_Check(input.ptr())) {
    auto list = py::cast<py::list>(input);
    std::vector<IValue> elems;
    size_t len = py::len(list);
    if (!len) {
      AT_ERROR("List trace inputs must have elements");
    }
    elems.reserve(len);

    TypePtr listType = nullptr;
    for (auto elem: list) {
      TypedIValue typedVal = toTypedIValue(elem);
      elems.push_back(typedVal.ivalue());
      auto unify = unifyOrInitializeType(listType, typedVal.type());
      if (!unify) {
        AT_ERROR("List inputs to traced functions must have consistent element type");
      }
      listType = *unify;
    }
    return trySpecializeTensorList(elems, listType);
  } else {
    throw std::runtime_error(c10::str(
        "Only tensors and (possibly nested) tuples of tensors or dicts are supported ",
        "as inputs or outputs of traced functions",
        ", but instead got value of type ",
        py::str(input.get_type().attr("__name__")),
        ".",
        "\nValue: ",
        py::repr(input)));
  }
}

inline IValue toIValue(py::handle input) {
  return toTypedIValue(input).ivalue();
}

inline Stack toStack(const py::tuple& inputs) {
  return toIValue(inputs).toTuple()->elements();
}

inline TypedStack toTypedStack(const py::tuple& inputs) {
  auto info = toTypedIValue(inputs);
  return TypedStack(
      info.ivalue().toTuple()->elements(), info.type()->expect<TupleType>());
}

inline IValue toIValue(
    py::handle obj,
    const TypePtr& type,
    c10::optional<int32_t> N = c10::nullopt);

inline IValue createGenericList(py::handle obj, const TypePtr& elem_type) {
  std::vector<IValue> elems;
  for (auto elem : obj) {
    elems.push_back(toIValue(elem, elem_type));
  }
  return List<IValue>::create(std::move(elems));
}

inline IValue createGenericDict(
    py::handle obj,
    const TypePtr& key_type,
    const TypePtr& value_type) {
  at::ivalue::UnorderedMap elems;
  elems.reserve(py::len(obj));
  for (auto key : obj) {
    elems.insert(std::make_pair(
        toIValue(key, key_type), toIValue(obj[key], value_type)));
  }
  return at::ivalue::GenericDict::create(std::move(elems));
}

inline IValue toIValue(
    py::handle obj,
    const TypePtr& type,
    c10::optional<int32_t> N) {
  switch (type->kind()) {
    case TypeKind::TensorType:
    case TypeKind::AutogradZeroTensorType:
    case TypeKind::DimensionedTensorType:
    case TypeKind::ProfiledTensorType:
    case TypeKind::CompleteTensorType: {
      auto var = py::cast<autograd::Variable>(obj);
      if (var.is_sparse()) {
        AT_ERROR("sparse tensors not supported");
      }
      return var;
    }
    case TypeKind::FloatType:
      return py::cast<double>(obj);
    case TypeKind::IntType:
      return py::cast<int64_t>(obj);
    case TypeKind::NoneType:
      if (obj != Py_None)
        throw py::cast_error();

      return {};
    case TypeKind::BoolType:
      return py::cast<bool>(obj);
    case TypeKind::TupleType: {
      if (!PyTuple_Check(obj.ptr()))
        throw py::cast_error(); // note: the py::cast does not throw cast_error
                                // because it attempts to iterate a non-tuple
      py::tuple tuple = py::cast<py::tuple>(obj);
      size_t tuple_size = tuple.size();
      const auto& elem_types = type->cast<TupleType>()->elements();
      if (elem_types.size() != tuple_size) {
        throw py::cast_error();
      }
      std::vector<IValue> values;
      values.reserve(tuple_size);
      for (size_t i = 0; i < tuple_size; ++i) {
        values.push_back(toIValue(tuple[i], elem_types[i]));
      }
      return Tuple::create(std::move(values));
    }
    case TypeKind::StringType:
      return ConstantString::create(py::cast<std::string>(obj));
    case TypeKind::DeviceObjType: {
      auto device = reinterpret_cast<THPDevice*>(obj.ptr());
      return device->device;
    }
    case TypeKind::ListType: {
      const auto& elem_type = type->expect<ListType>()->getElementType();
      switch (elem_type->kind()) {
        // allows single int/float to be broadcasted to a fixed size list
        case TypeKind::IntType:
          if (!N || !py::isinstance<py::int_>(obj)) {
            return py::cast<std::vector<int64_t>>(obj);
          } else {
            double value = py::cast<int64_t>(obj);
            std::vector<double> repeated(*N, value);
            return repeated;
          }
        case TypeKind::FloatType:
          if (!N || !py::isinstance<py::float_>(obj)) {
            return py::cast<std::vector<double>>(obj);
          } else {
            double value = py::cast<double>(obj);
            std::vector<double> repeated(*N, value);
            return repeated;
          }
        case TypeKind::DimensionedTensorType:
        case TypeKind::TensorType:
          return py::cast<std::vector<at::Tensor>>(obj);
        default:
          return createGenericList(obj, elem_type);
      }
    }
    case TypeKind::DictType: {
      const auto& dict_type = type->expect<DictType>();
      return createGenericDict(
          obj, dict_type->getKeyType(), dict_type->getValueType());
    }
    case TypeKind::OptionalType: {
      // check if it's a none obj since optional accepts NoneType
      if (obj == Py_None) {
        // check if it's a none obj since optional accepts NoneType
        // return an IValue() to denote a NoneType
        return {};
      }
      return toIValue(obj, type->expect<OptionalType>()->getElementType());
    }
    case TypeKind::ClassType: {
      auto classType = type->expect<ClassType>();
      // 1. create a bare ivalue
      const size_t numAttrs = classType->numAttributes();
      auto userObj = c10::ivalue::Object::create(classType, numAttrs);

      // 2. copy all the contained types
      for (size_t slot = 0; slot < numAttrs; slot++) {
        const auto& attrType = classType->getAttribute(slot);
        const auto& attrName = classType->getAttributeName(slot);

        const auto& contained = py::getattr(obj, attrName.c_str());
        userObj->setSlot(slot, toIValue(contained, attrType));
      }
      return userObj;
    }
    case TypeKind::NumberType:
    case TypeKind::GeneratorType:
    case TypeKind::VarType:
    case TypeKind::FutureType:
      break;
  }
  AT_ERROR(
      "Missing cases in toIValue for type: ",
      type->str(),
      "! File a bug report.");
}

inline IValue argumentToIValue(
    const FunctionSchema& schema,
    size_t argumentPosition,
    py::handle object) {
  const auto& argument = schema.arguments().at(argumentPosition);
  try {
    return toIValue(object, argument.type(), argument.N());
  } catch (const py::cast_error& error) {
    throw std::runtime_error(c10::str(
        schema.name(),
        "() expected value of type ",
        argument.type()->str(),
        " for argument '",
        argument.name(),
        "' in position ",
        argumentPosition,
        ", but instead got value of type ",
        py::str(object.get_type().attr("__name__")),
        ".",
        "\nValue: ",
        py::repr(object),
        "\nDeclaration: ",
        schema));
  }
}

inline IValue returnToIValue(const TypePtr& type, py::handle object) {
  try {
    return toIValue(object, type);
  } catch (const py::cast_error& error) {
    throw std::runtime_error(c10::str(
        " expected value of type ",
        type->str(),
        " for return value but instead got value of type ",
        py::str(object.get_type().attr("__name__")),
        ".",
        "\nValue: ",
        py::repr(object)));
  }
}

inline py::object toPyObject(IValue&& ivalue) {
  if (ivalue.isNone()) {
    return py::none();
  } else if (ivalue.isTensor()) {
    auto tensor = std::move(ivalue).toTensor();
    if (tensor.is_sparse()) {
      AT_ERROR("sparse tensors not supported");
    }
    return py::cast(autograd::Variable(std::move(tensor)));
  } else if (ivalue.isDouble()) {
    return py::cast(ivalue.toDouble());
  } else if (ivalue.isInt()) {
    return py::cast(ivalue.toInt());
  } else if (ivalue.isBool()) {
    return py::cast(ivalue.toBool());
  } else if (ivalue.isString()) {
    return py::cast(ivalue.toStringRef());
  } else if (ivalue.isIntList()) {
    return py::cast(ivalue.toIntListRef());
  } else if (ivalue.isDoubleList()) {
    return py::cast(ivalue.toDoubleListRef());
  } else if (ivalue.isBoolList()) {
    return py::cast(ivalue.toBoolListRef());
  } else if (ivalue.isTensorList()) {
    return py::cast(ivalue.toTensorListRef());
  } else if (ivalue.isGenericList()) {
    auto list = ivalue.toGenericList();
    const auto& elements = list->elements();
    py::list t{elements.size()};
    for (size_t i = 0; i < elements.size(); ++i) {
      t[i] = toPyObject(IValue{elements[i]});
    }
    return std::move(t);
  } else if (ivalue.isTuple()) {
    auto tuple = ivalue.toTuple();
    const auto& elements = tuple->elements();
    py::tuple t{elements.size()};
    for (size_t i = 0; i < elements.size(); ++i) {
      t[i] = toPyObject(IValue{elements[i]});
    }
    return std::move(t);
  } else if (ivalue.isDevice()) {
    return py::cast<py::object>(THPDevice_New(ivalue.toDevice()));
  } else if (ivalue.isGenericDict()) {
    auto dict = ivalue.toGenericDict();
    const auto& elements = dict->elements();
    py::dict py_dict;
    for (auto pair : elements) {
      py_dict[toPyObject(IValue{pair.first})] = toPyObject(IValue{pair.second});
    }
    return std::move(py_dict);
  } else if (ivalue.isObject()) {
    const auto obj = ivalue.toObject();
    const auto classType =
        ClassType::get(c10::QualifiedName(obj->name()));
    AT_ASSERT(classType);
<<<<<<< HEAD
    auto pyClass = py::module::import("torch._jit_internal")
                       .attr("get_script_class")(obj->name())["class"];
=======
    auto pyClass =
        py::module::import("torch.jit").attr("_get_script_class")(obj->name());
>>>>>>> 75868683
    auto pyObj = pyClass.attr("__new__")(pyClass);

    const auto numAttrs = classType->numAttributes();

    for (size_t slot = 0; slot < numAttrs; slot++) {
      const auto& attrName = classType->getAttributeName(slot);
      IValue v = obj->getSlot(slot);
      py::setattr(pyObj, attrName.c_str(), toPyObject(std::move(v)));
    }
    return pyObj;
  } else {
    AT_ERROR("Missing cases in 'toPyObject'! File a bug report.");
  }
}

struct VISIBILITY_HIDDEN tuple_slice {
  /*implicit*/ tuple_slice(py::tuple tup_)
      : tup(std::move(tup_)), b(0), e(tup.size()) {}
  tuple_slice(py::tuple tup_, int64_t b_)
      : tup(std::move(tup_)), b(b_), e(tup.size()) {}
  tuple_slice(py::tuple tup_, int64_t b_, int64_t e_)
      : tup(std::move(tup_)), b(b_), e(e_) {}
  py::detail::tuple_iterator begin() const {
    return {tup, static_cast<pybind11::ssize_t>(b)};
  }
  py::detail::tuple_iterator end() const {
    return {tup, static_cast<pybind11::ssize_t>(e)};
  }
  size_t size() const {
    return e - b;
  }
  py::detail::tuple_accessor operator[](size_t index) const {
    return {tup, static_cast<size_t>(b + index)};
  }

 private:
  py::tuple tup;
  int64_t b;
  int64_t e;
};

inline Stack createStackForSchema(
    const FunctionSchema& schema,
    const tuple_slice& args,
    const py::kwargs& kwargs = py::kwargs()) {
  if (args.size() + kwargs.size() > schema.arguments().size()) {
    throw std::runtime_error(c10::str(
        schema.name(),
        "() expected at most ",
        schema.arguments().size(),
        " argument(s) but received ",
        args.size() + kwargs.size(),
        " argument(s). Declaration: ",
        schema));
  }
  Stack stack;
  stack.reserve(schema.arguments().size());

  // First push all positional args.
  for (size_t i = 0; i < args.size(); ++i) {
    // Use the type information from the schema to convert the PyObject.
    push(stack, argumentToIValue(schema, i, args[i]));
  }

  // Now for every remaining non-positional argument in the schema, look for it
  // in the kwargs dict and push it if found, or use its default value if it
  // has one.
  size_t consumed_kwargs = 0;
  for (size_t i = args.size(); i < schema.arguments().size(); ++i) {
    const auto& arg = schema.arguments()[i];
    if (kwargs.contains(arg.name().c_str())) {
      push(stack, argumentToIValue(schema, i, kwargs[arg.name().c_str()]));
      consumed_kwargs += 1;
    } else if (arg.default_value()) {
      push(stack, *arg.default_value());
    } else {
      throw std::runtime_error(c10::str(
          schema.name(),
          "() is missing value for argument '",
          arg.name(),
          "'. Declaration: ",
          schema));
    }
  }

  if (consumed_kwargs != kwargs.size()) {
    std::vector<std::string> names;
    for (const auto& kwarg : kwargs) {
      names.emplace_back(py::cast<std::string>(kwarg.first));
    }
    schema.findErrorInKwargs(names);
  }

  return stack;
}

inline py::object createPyObjectForStack(Stack&& stack) {
  if (stack.empty()) {
    return py::none();
  }

  // Return a simple value and not a single-element tuple if there is only one
  // return value.
  if (stack.size() == 1) {
    return toPyObject(std::move(stack[0]));
  }

  // If there is more than one return value, pop them into a py::tuple.
  py::tuple return_values(stack.size());
  for (size_t ret = 0; ret < return_values.size(); ++ret) {
    return_values[ret] = toPyObject(std::move(stack[ret]));
  }

  return std::move(return_values);
}

// TODO: Remove once we clean up the GraphExecutor usage.
inline Stack evilDeprecatedBadCreateStackDoNotUse(
    const py::tuple& tuple,
    at::ArrayRef<Value*> inputs,
    size_t reserve_extra_space = 0) {
  if (tuple.size() != inputs.size()) {
    AT_ERROR(
        "expected " + std::to_string(inputs.size()) + " inputs, but got " +
        std::to_string(tuple.size()));
  }
  Stack result;
  result.reserve(tuple.size() + reserve_extra_space);
  for (size_t i = 0; i < inputs.size(); ++i) {
    result.push_back(toIValue(std::move(tuple[i]), inputs[i]->type()));
  }
  return result;
}

template<typename MethodOrFunction>
inline py::object invokeScriptMethodFromPython(
    MethodOrFunction& callee,
    tuple_slice args,
    py::kwargs kwargs) {
  auto stack = createStackForSchema(
      callee.getSchema(), std::move(args), std::move(kwargs));
  {
    AutoNoGIL no_gil_guard;
    callee.run(stack);
  }
  return toPyObject(std::move(stack.back()));
}

inline py::object invokeOperatorFromPython(
    const Operator& op,
    py::args args,
    py::kwargs kwargs) {
  // Create a stack full of the arguments and keyword arguments.
  auto stack =
      createStackForSchema(op.schema(), std::move(args), std::move(kwargs));

  // Invoke the operation, which puts the return values onto the stack.
  op.getOperation()(stack);

  return createPyObjectForStack(std::move(stack));
}

} // namespace jit
} // namespace torch<|MERGE_RESOLUTION|>--- conflicted
+++ resolved
@@ -416,13 +416,8 @@
     const auto classType =
         ClassType::get(c10::QualifiedName(obj->name()));
     AT_ASSERT(classType);
-<<<<<<< HEAD
     auto pyClass = py::module::import("torch._jit_internal")
                        .attr("get_script_class")(obj->name())["class"];
-=======
-    auto pyClass =
-        py::module::import("torch.jit").attr("_get_script_class")(obj->name());
->>>>>>> 75868683
     auto pyObj = pyClass.attr("__new__")(pyClass);
 
     const auto numAttrs = classType->numAttributes();
