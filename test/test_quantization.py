--- conflicted
+++ resolved
@@ -630,7 +630,22 @@
         self.assertEqual(qparams[1].item(), ref_zero_point)
         self.assertAlmostEqual(qparams[0].item(), ref_scale, delta=1e-5)
 
-<<<<<<< HEAD
+    def test_observer_scriptable(self):
+        obs = torch.quantization.default_observer()()
+        scripted = torch.jit.script(obs)
+
+        x = torch.rand(3, 4)
+        obs(x)
+        scripted(x)
+
+        self.assertEqual(obs.calculate_qparams(), scripted.calculate_qparams())
+
+        buf = io.BytesIO()
+        torch.jit.save(scripted, buf)
+        buf.seek(0)
+        loaded = torch.jit.load(buf)
+        self.assertEqual(obs.calculate_qparams(), loaded.calculate_qparams())
+
     def test_histogram_observer(self):
         myobs = HistogramObserver(bins=10)
         x = torch.tensor([1.0, 2.0, 2.0, 3.0, 4.0, 5.0, 6.0])
@@ -643,23 +658,6 @@
         qparams = myobs.calculate_qparams()
         self.assertAlmostEqual(qparams[0].item(), 0.0333333, delta=1e-5)
         self.assertEqual(qparams[1].item(), 0.0)
-=======
-    def test_observer_scriptable(self):
-        obs = torch.quantization.default_observer()()
-        scripted = torch.jit.script(obs)
-
-        x = torch.rand(3, 4)
-        obs(x)
-        scripted(x)
-
-        self.assertEqual(obs.calculate_qparams(), scripted.calculate_qparams())
-
-        buf = io.BytesIO()
-        torch.jit.save(scripted, buf)
-        buf.seek(0)
-        loaded = torch.jit.load(buf)
-        self.assertEqual(obs.calculate_qparams(), loaded.calculate_qparams())
->>>>>>> 5818c24f
 
 if __name__ == '__main__':
     run_tests()