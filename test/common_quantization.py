--- conflicted
+++ resolved
@@ -10,11 +10,7 @@
 import hypothesis
 import io
 import torch
-<<<<<<< HEAD
 import torch.nn._intrinsic as nni
-=======
-import torch.nn as nn
->>>>>>> 7294505e
 import torch.nn.quantized as nnq
 import torch.nn.quantized.dynamic as nnqd
 from common_utils import TestCase
@@ -393,11 +389,11 @@
         return self.dequant(x)
 
 
-class SubModelForFusion(nn.Module):
+class SubModelForFusion(torch.nn.Module):
     def __init__(self):
         super(SubModelForFusion, self).__init__()
-        self.conv = nn.Conv2d(2, 2, 1, bias=None).to(dtype=torch.float)
-        self.bn = nn.BatchNorm2d(2).to(dtype=torch.float)
+        self.conv = torch.nn.Conv2d(2, 2, 1, bias=None).to(dtype=torch.float)
+        self.bn = torch.nn.BatchNorm2d(2).to(dtype=torch.float)
 
     def forward(self, x):
         x = self.conv(x)
@@ -405,24 +401,24 @@
         return x
 
 
-class SubModelWithoutFusion(nn.Module):
+class SubModelWithoutFusion(torch.nn.Module):
     def __init__(self):
         super(SubModelWithoutFusion, self).__init__()
-        self.conv = nn.Conv2d(2, 2, 1, bias=None).to(dtype=torch.float)
-        self.relu = nn.ReLU(inplace=False).to(dtype=torch.float)
+        self.conv = torch.nn.Conv2d(2, 2, 1, bias=None).to(dtype=torch.float)
+        self.relu = torch.nn.ReLU(inplace=False).to(dtype=torch.float)
 
     def forward(self, x):
         return self.relu(self.conv(x))
 
-class ModelForFusion(nn.Module):
+class ModelForFusion(torch.nn.Module):
     def __init__(self, qconfig):
         super(ModelForFusion, self).__init__()
-        self.conv1 = nn.Conv2d(3, 2, 5, bias=None).to(dtype=torch.float)
-        self.bn1 = nn.BatchNorm2d(2).to(dtype=torch.float)
-        self.relu1 = nn.ReLU(inplace=False).to(dtype=torch.float)
+        self.conv1 = torch.nn.Conv2d(3, 2, 5, bias=None).to(dtype=torch.float)
+        self.bn1 = torch.nn.BatchNorm2d(2).to(dtype=torch.float)
+        self.relu1 = torch.nn.ReLU(inplace=False).to(dtype=torch.float)
         self.sub1 = SubModelForFusion()
         self.sub2 = SubModelWithoutFusion()
-        self.fc = nn.Linear(72, 10).to(dtype=torch.float)
+        self.fc = torch.nn.Linear(72, 10).to(dtype=torch.float)
         self.quant = QuantStub()
         self.dequant = DeQuantStub()
         self.qconfig = qconfig
